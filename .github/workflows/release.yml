name: authentik-on-release

on:
  release:
    types: [published, created]

jobs:
  # Build
  build-server:
    runs-on: ubuntu-latest
    steps:
      - uses: actions/checkout@v1
      - name: Docker Login Registry
        env:
          DOCKER_PASSWORD: ${{ secrets.DOCKER_PASSWORD }}
          DOCKER_USERNAME: ${{ secrets.DOCKER_USERNAME }}
        run: docker login -u $DOCKER_USERNAME -p $DOCKER_PASSWORD
      - name: Building Docker Image
        run: docker build
          --no-cache
<<<<<<< HEAD
          -t beryju/authentik:0.14.2-stable
          -t beryju/authentik:latest
          -f Dockerfile .
      - name: Push Docker Container to Registry (versioned)
        run: docker push beryju/authentik:0.14.2-stable
=======
          -t beryju/authentik:2021.1.1-stable
          -t beryju/authentik:latest
          -f Dockerfile .
      - name: Push Docker Container to Registry (versioned)
        run: docker push beryju/authentik:2021.1.1-stable
>>>>>>> 677a181b
      - name: Push Docker Container to Registry (latest)
        run: docker push beryju/authentik:latest
  build-proxy:
    runs-on: ubuntu-latest
    steps:
      - uses: actions/checkout@v1
      - uses: actions/setup-go@v2
        with:
          go-version: "^1.15"
      - name: prepare go api client
        run: |
          cd outpost
          go get -u github.com/go-swagger/go-swagger/cmd/swagger
          swagger generate client -f ../swagger.yaml -A authentik -t pkg/
          go build -v .
      - name: Docker Login Registry
        env:
          DOCKER_PASSWORD: ${{ secrets.DOCKER_PASSWORD }}
          DOCKER_USERNAME: ${{ secrets.DOCKER_USERNAME }}
        run: docker login -u $DOCKER_USERNAME -p $DOCKER_PASSWORD
      - name: Building Docker Image
        run: |
          cd outpost/
          docker build \
          --no-cache \
<<<<<<< HEAD
          -t beryju/authentik-proxy:0.14.2-stable \
          -t beryju/authentik-proxy:latest \
          -f proxy.Dockerfile .
      - name: Push Docker Container to Registry (versioned)
        run: docker push beryju/authentik-proxy:0.14.2-stable
=======
          -t beryju/authentik-proxy:2021.1.1-stable \
          -t beryju/authentik-proxy:latest \
          -f proxy.Dockerfile .
      - name: Push Docker Container to Registry (versioned)
        run: docker push beryju/authentik-proxy:2021.1.1-stable
>>>>>>> 677a181b
      - name: Push Docker Container to Registry (latest)
        run: docker push beryju/authentik-proxy:latest
  build-static:
    runs-on: ubuntu-latest
    steps:
      - uses: actions/checkout@v1
      - name: Docker Login Registry
        env:
          DOCKER_PASSWORD: ${{ secrets.DOCKER_PASSWORD }}
          DOCKER_USERNAME: ${{ secrets.DOCKER_USERNAME }}
        run: docker login -u $DOCKER_USERNAME -p $DOCKER_PASSWORD
      - name: Building Docker Image
        run: |
          cd web/
          docker build \
          --no-cache \
<<<<<<< HEAD
          -t beryju/authentik-static:0.14.2-stable \
          -t beryju/authentik-static:latest \
          -f Dockerfile .
      - name: Push Docker Container to Registry (versioned)
        run: docker push beryju/authentik-static:0.14.2-stable
=======
          -t beryju/authentik-static:2021.1.1-stable \
          -t beryju/authentik-static:latest \
          -f Dockerfile .
      - name: Push Docker Container to Registry (versioned)
        run: docker push beryju/authentik-static:2021.1.1-stable
>>>>>>> 677a181b
      - name: Push Docker Container to Registry (latest)
        run: docker push beryju/authentik-static:latest
  test-release:
    needs:
      - build-server
      - build-static
      - build-proxy
    runs-on: ubuntu-latest
    steps:
      - uses: actions/checkout@v1
      - name: Run test suite in final docker images
        run: |
          sudo apt-get install -y pwgen
          echo "PG_PASS=$(pwgen 40 1)" >> .env
          echo "AUTHENTIK_SECRET_KEY=$(pwgen 50 1)" >> .env
          docker-compose pull -q
          docker-compose up --no-start
          docker-compose start postgresql redis
          docker-compose run -u root --entrypoint /bin/bash server -c "pip install --no-cache -r requirements-dev.txt && ./manage.py test authentik"
  sentry-release:
    needs:
      - test-release
    runs-on: ubuntu-latest
    steps:
      - uses: actions/checkout@v1
      - name: Create a Sentry.io release
        uses: tclindner/sentry-releases-action@v1.2.0
        env:
          SENTRY_AUTH_TOKEN: ${{ secrets.SENTRY_AUTH_TOKEN }}
          SENTRY_ORG: beryjuorg
          SENTRY_PROJECT: authentik
          SENTRY_URL: https://sentry.beryju.org
        with:
<<<<<<< HEAD
          tagName: 0.14.2-stable
=======
          tagName: 2021.1.1-stable
>>>>>>> 677a181b
          environment: beryjuorg-prod<|MERGE_RESOLUTION|>--- conflicted
+++ resolved
@@ -18,19 +18,11 @@
       - name: Building Docker Image
         run: docker build
           --no-cache
-<<<<<<< HEAD
-          -t beryju/authentik:0.14.2-stable
-          -t beryju/authentik:latest
-          -f Dockerfile .
-      - name: Push Docker Container to Registry (versioned)
-        run: docker push beryju/authentik:0.14.2-stable
-=======
           -t beryju/authentik:2021.1.1-stable
           -t beryju/authentik:latest
           -f Dockerfile .
       - name: Push Docker Container to Registry (versioned)
         run: docker push beryju/authentik:2021.1.1-stable
->>>>>>> 677a181b
       - name: Push Docker Container to Registry (latest)
         run: docker push beryju/authentik:latest
   build-proxy:
@@ -56,19 +48,11 @@
           cd outpost/
           docker build \
           --no-cache \
-<<<<<<< HEAD
-          -t beryju/authentik-proxy:0.14.2-stable \
-          -t beryju/authentik-proxy:latest \
-          -f proxy.Dockerfile .
-      - name: Push Docker Container to Registry (versioned)
-        run: docker push beryju/authentik-proxy:0.14.2-stable
-=======
           -t beryju/authentik-proxy:2021.1.1-stable \
           -t beryju/authentik-proxy:latest \
           -f proxy.Dockerfile .
       - name: Push Docker Container to Registry (versioned)
         run: docker push beryju/authentik-proxy:2021.1.1-stable
->>>>>>> 677a181b
       - name: Push Docker Container to Registry (latest)
         run: docker push beryju/authentik-proxy:latest
   build-static:
@@ -85,19 +69,11 @@
           cd web/
           docker build \
           --no-cache \
-<<<<<<< HEAD
-          -t beryju/authentik-static:0.14.2-stable \
-          -t beryju/authentik-static:latest \
-          -f Dockerfile .
-      - name: Push Docker Container to Registry (versioned)
-        run: docker push beryju/authentik-static:0.14.2-stable
-=======
           -t beryju/authentik-static:2021.1.1-stable \
           -t beryju/authentik-static:latest \
           -f Dockerfile .
       - name: Push Docker Container to Registry (versioned)
         run: docker push beryju/authentik-static:2021.1.1-stable
->>>>>>> 677a181b
       - name: Push Docker Container to Registry (latest)
         run: docker push beryju/authentik-static:latest
   test-release:
@@ -131,9 +107,5 @@
           SENTRY_PROJECT: authentik
           SENTRY_URL: https://sentry.beryju.org
         with:
-<<<<<<< HEAD
-          tagName: 0.14.2-stable
-=======
           tagName: 2021.1.1-stable
->>>>>>> 677a181b
           environment: beryjuorg-prod