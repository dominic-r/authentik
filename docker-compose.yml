--- conflicted
+++ resolved
@@ -19,11 +19,7 @@
     networks:
       - internal
   server:
-<<<<<<< HEAD
-    image: beryju/authentik:${AUTHENTIK_TAG:-2021.3.3}
-=======
     image: ${AUTHENTIK_IMAGE:-beryju/authentik}:${AUTHENTIK_TAG:-2021.3.3}
->>>>>>> fef5a5ca
     command: server
     environment:
       AUTHENTIK_REDIS__HOST: redis
@@ -51,11 +47,7 @@
     env_file:
       - .env
   worker:
-<<<<<<< HEAD
-    image: beryju/authentik:${AUTHENTIK_TAG:-2021.3.3}
-=======
     image: ${AUTHENTIK_IMAGE:-beryju/authentik}:${AUTHENTIK_TAG:-2021.3.3}
->>>>>>> fef5a5ca
     command: worker
     networks:
       - internal
@@ -74,11 +66,7 @@
     env_file:
       - .env
   static:
-<<<<<<< HEAD
-    image: beryju/authentik-static:${AUTHENTIK_TAG:-2021.3.3}
-=======
     image: ${AUTHENTIK_IMAGE_STATIC:-beryju/authentik-static}:${AUTHENTIK_TAG:-2021.3.3}
->>>>>>> fef5a5ca
     networks:
       - internal
     labels:
